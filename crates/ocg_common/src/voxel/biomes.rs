//! The builtin biome types.
//! Most of this will be moved to a "base" mod at some point in the future.

use noise::{SuperSimplex, NoiseFn};
use ocg_schemas::{voxel::{biome::{BiomeRegistry, BiomeDefinition, Mul2, Add2, PLAINS_BIOME_NAME, NoiseOffsetMul2, Subs2, Abs2, biome_map::GLOBAL_SCALE_MOD, SurfaceGenerator, SeedableGetter}, generation::{rule_sources::{ChainRuleSource, ConditionRuleSource, BlockRuleSource}, fbm_noise::Fbm, condition_sources::{YLevelCondition, OffsetGroundLevelCondition, GroundLevelCondition, UnderGroundLevelCondition, UnderSeaLevelCondition}}, voxeltypes::{BlockRegistry, BlockEntry}}, registry::RegistryName, dependencies::rgb::RGBA8, range::range};

use super::blocks::{SNOWY_GRASS_BLOCK_NAME, DIRT_BLOCK_NAME, GRASS_BLOCK_NAME, STONE_BLOCK_NAME, WATER_BLOCK_NAME};


/// Registry name for ocean.
pub const OCEAN_BIOME_NAME: RegistryName = RegistryName::ocg_const("ocean");
/// Registry name for hills.
pub const HILLS_BIOME_NAME: RegistryName = RegistryName::ocg_const("hills");
/// Registry name for mountains.
pub const MOUNTAINS_BIOME_NAME: RegistryName = RegistryName::ocg_const("mountains");

pub fn setup_basic_biomes(block_registry: &BlockRegistry, biome_registry: &mut BiomeRegistry) {
    let (i_grass, _) = block_registry.lookup_name_to_object(GRASS_BLOCK_NAME.as_ref()).unwrap();
    let (i_dirt, _) = block_registry.lookup_name_to_object(DIRT_BLOCK_NAME.as_ref()).unwrap();
    let (i_stone, _) = block_registry.lookup_name_to_object(STONE_BLOCK_NAME.as_ref()).unwrap();
    let (i_snow_grass, _) = block_registry.lookup_name_to_object(SNOWY_GRASS_BLOCK_NAME.as_ref()).unwrap();
    let (i_water, _) = block_registry.lookup_name_to_object(WATER_BLOCK_NAME.as_ref()).unwrap();

    let under_surface_5 = OffsetGroundLevelCondition::new_boxed(5);
    let on_surface = GroundLevelCondition::new_boxed();
    let under_surface = UnderGroundLevelCondition::new_boxed();

    //biome_registry.push_object(VOID_BIOME.clone()).unwrap();

    let plains_rule_source = ChainRuleSource::new_boxed(vec![
        ConditionRuleSource::new_boxed(on_surface, 
            ChainRuleSource::new_boxed(vec![
                    ConditionRuleSource::new_boxed(YLevelCondition::new_boxed(80), BlockRuleSource::new_boxed(BlockEntry::new(i_snow_grass, 0))),
                    BlockRuleSource::new_boxed(BlockEntry::new(i_grass, 0)),
                ])
            ),
        ConditionRuleSource::new_boxed(under_surface_5, 
            BlockRuleSource::new_boxed(BlockEntry::new(i_dirt, 0))
        ),
        ConditionRuleSource::new_boxed(under_surface.clone(), 
            BlockRuleSource::new_boxed(BlockEntry::new(i_stone, 0))
        ),
    ]);

    let noise_func = Fbm::<SuperSimplex>::new(0);
    let noise_func = Box::leak(Box::new(noise_func.set_octaves(vec![1.0, 1.0, 1.0, 1.0])));
    biome_registry
        .push_object(BiomeDefinition {
            name: PLAINS_BIOME_NAME,
            representative_color: RGBA8::new(20, 180, 10, 255),
            elevation: range(1.0..2.5),
            temperature: range(..),
            moisture: range(..2.5),
            rule_source: plains_rule_source.clone(),
            surface_noise: SurfaceGenerator::new(Box::leak(Box::new(|point: [f64; 2], seed: u32| {
                let noise_fn = noise_func.clone();
                noise_fn.get_seedable().unwrap().set_seed(seed);
                let new_point = [point[0] / GLOBAL_SCALE_MOD * 2.0, point[1] / GLOBAL_SCALE_MOD * 2.0];

                let mut value = noise_fn.get(new_point) * 0.75;
                value += noise_fn.get([new_point[0] * 2.0, new_point[1] * 2.0]) * 0.25;
                value *= 5.0;
                return value;
            }))),
            /*
            surface_noise: Box::new(NoiseOffsetDiv2(
                Mul2(noise::Multiply::new(
                Add2(noise::Add::new(
                    Mul2(noise::Multiply::new(noise_func.clone(), noise::Constant::new(0.75))),
                    Mul2(noise::Multiply::new(NoiseOffsetMul2(noise_func.clone(), 2.0), noise::Constant::new(0.25)))
                    )), 
                noise::Constant::new(5.0)
                )),
                GLOBAL_SCALE_MOD * 2.0
            )),
<<<<<<< HEAD
            blend_influence: 0.5,
=======
            */
            blend_influence: 1.0,
>>>>>>> dffbe44a
            block_influence: 1.0,
            can_generate: true,
        })
        .unwrap();

    let noise_func = Fbm::<SuperSimplex>::new(2);
<<<<<<< HEAD
    let noise_func = noise_func.set_octaves(vec![1.0, 1.0, 0.0, 0.0]);
=======
    let noise_func = Box::leak(Box::new(noise_func.set_octaves(vec![1.0, 1.0, 1.0, 1.0]).set_persistence(0.75)));
>>>>>>> dffbe44a
    biome_registry
        .push_object(BiomeDefinition {
            name: HILLS_BIOME_NAME,
            representative_color: RGBA8::new(15, 110, 10, 255),
            elevation: range(2.5..3.5),
            temperature: range(..),
            moisture: range(..2.5),
            rule_source: plains_rule_source.clone(),
            surface_noise: SurfaceGenerator::new(Box::leak(Box::new(|point: [f64; 2], seed: u32| {
                let noise_fn = noise_func.clone();
                noise_fn.get_seedable().unwrap().set_seed(seed);

                let new_point = [point[0] / GLOBAL_SCALE_MOD * 40.0, point[1] / GLOBAL_SCALE_MOD * 40.0];

                let mut value = noise_fn.get(new_point) * 0.6;
                value += noise_fn.get([new_point[0] * 1.5, new_point[1] * 1.5]) * 0.25;
                value += noise_fn.get([new_point[0] * 3.0, new_point[1] * 3.0]) * 0.15;
                value *= 0.05;
                return value;
            }))),
            /*
            surface_noise: Box::new(NoiseOffsetDiv2(
                Add2(noise::Add::new(
                Mul2(noise::Multiply::new(
                    Add2(noise::Add::new(
                        Add2(noise::Add::new(
                            Mul2(noise::Multiply::new(noise_func.clone(), noise::Constant::new(0.6))),
                            Mul2(noise::Multiply::new(NoiseOffsetMul2(noise_func.clone(), 1.5), noise::Constant::new(0.25)))
                            )),
                            Mul2(noise::Multiply::new(NoiseOffsetMul2(noise_func.clone(), 3.0), noise::Constant::new(0.15)))
                        )),
                        noise::Constant::new(0.25)
                    )),
                    noise::Constant::new(60.0)
                )),
                GLOBAL_SCALE_MOD * 80.0
            )),
            */
            blend_influence: 1.0,
            block_influence: 1.0,
            can_generate: true,
        })
        .unwrap();

    let noise_func = Fbm::<SuperSimplex>::new(3);
    let noise_func = noise_func.set_octaves(vec![1.0, 1.5, 1.0, 1.5]).set_persistence(0.75);
    let ridge_noise_func = Box::leak(Box::new(Mul2(noise::Multiply::new(
        Subs2(
            noise::Constant::new(0.5),
            Abs2(noise::Abs::new(
                Subs2(
                    noise::Constant::new(0.5),
                    noise_func.clone()
                )
            ))
        ),
        noise::Constant::new(2.0)
    ))));
    let ridge_noise_func_2 = Box::leak(Box::new(Add2(noise::Add::new(
        Mul2(noise::Multiply::new(
            noise::Constant::new(0.5),
            ridge_noise_func.clone()
        )),
        NoiseOffsetMul2(
            Mul2(noise::Multiply::new(
                noise::Constant::new(0.25),
                ridge_noise_func.clone()
            )),
            2.0
        )
    ))));
    biome_registry
        .push_object(BiomeDefinition {
            name: MOUNTAINS_BIOME_NAME,
            representative_color: RGBA8::new(220, 220, 220, 255),
            elevation: range(3.5..),
            temperature: range(../*=3.0*/),
            moisture: range(..2.5),
            rule_source: plains_rule_source.clone(),
            surface_noise: SurfaceGenerator::new(Box::leak(Box::new(|point: [f64; 2], seed: u32| {
                let noise_fn = ridge_noise_func.clone();
                noise_fn.get_seedable().unwrap().set_seed(seed);
                let noise_fn_2 = ridge_noise_func_2.clone();
                noise_fn_2.get_seedable().unwrap().set_seed(seed);
                
                let new_point = [point[0] / GLOBAL_SCALE_MOD * 16.0, point[1] / GLOBAL_SCALE_MOD * 16.0];
                let val = noise_fn_2.get(new_point) / 0.75;
                let mut value = val * 0.15 * noise_fn.get([new_point[0] * 5.0, new_point[1] * 5.0]);
                value += noise_fn_2.get(new_point);

                value += val + 0.05 * noise_fn.get([new_point[0] * 9.0, new_point[1] * 9.0]);
                value *= 15.0;
                return value;
            }))),
            /*
            surface_noise: Box::new(NoiseOffsetDiv2(
                Add2(noise::Add::new(
                Mul2(noise::Multiply::new(
                    Add2(noise::Add::new(
                        Add2(noise::Add::new(
                            ridge_noise_func_2.clone(),
                            Mul2(noise::Multiply::new(
                                Div2(
                                        ridge_noise_func_2.clone(),
                                        noise::Constant::new(0.75)
                                    ),
                                Mul2(noise::Multiply::new(
                                    noise::Constant::new(0.15),
                                    NoiseOffsetMul2(noise_func.clone(), 5.0)
                                    ))
                                ))
                            )),
                        Add2(noise::Add::new(
                                Div2(
                                    ridge_noise_func_2.clone(),
                                    noise::Constant::new(0.75)
                                ),
                                Mul2(noise::Multiply::new(
                                    noise::Constant::new(0.05),
                                    NoiseOffsetMul2(ridge_noise_func.clone(), 9.0)
                                ))
                            ))
                        )),
                    noise::Constant::new(150.0)
                    )),
                noise::Constant::new(40.0)
                )),
                GLOBAL_SCALE_MOD * 160.0
            )),
            */
            blend_influence: 1.0,
            block_influence: 1.0,
            can_generate: true,
        })
        .unwrap();

    let noise_func = Fbm::<SuperSimplex>::new(1);
    let noise_func = Box::leak(Box::new(noise_func.set_octaves(vec![-2.0, 1.0])));
    biome_registry
        .push_object(BiomeDefinition {
            name: OCEAN_BIOME_NAME,
            representative_color: RGBA8::new(10, 120, 180, 255),
            elevation: range(..1.0),
            temperature: range(..),
            moisture: range(2.5..),
            rule_source: ConditionRuleSource::new_boxed(UnderSeaLevelCondition::new_boxed(), 
                ChainRuleSource::new_boxed(vec![
                    ConditionRuleSource::new_boxed(under_surface.clone(), BlockRuleSource::new_boxed(BlockEntry::new(i_stone, 0))),
                    BlockRuleSource::new_boxed(BlockEntry::new(i_water, 0)),
            ])),
            surface_noise: SurfaceGenerator::new(Box::leak(Box::new(|point: [f64; 2], seed: u32| {
                let noise_fn = noise_func.clone();
                noise_fn.get_seedable().unwrap().set_seed(seed);

                let new_point = [point[0] / GLOBAL_SCALE_MOD * 1.0, point[1] / GLOBAL_SCALE_MOD * 1.0];

                let mut value = noise_fn.get(new_point) * -7.5;
                value += 1.0;
                return value;
            }))),
            /*
            surface_noise: Box::new(
                NoiseOffsetDiv2(
                    Add2(noise::Add::new(Mul2(noise::Multiply::new(noise_func, noise::Constant::new(-7.5))), noise::Constant::new(0.0))),
                    GLOBAL_SCALE_MOD * 100.0
                )
            ),
            */
            blend_influence: 1.0,
            block_influence: 1.0,
            can_generate: true,
        })
        .unwrap();
}<|MERGE_RESOLUTION|>--- conflicted
+++ resolved
@@ -73,23 +73,15 @@
                 )),
                 GLOBAL_SCALE_MOD * 2.0
             )),
-<<<<<<< HEAD
+            */
             blend_influence: 0.5,
-=======
-            */
-            blend_influence: 1.0,
->>>>>>> dffbe44a
             block_influence: 1.0,
             can_generate: true,
         })
         .unwrap();
 
     let noise_func = Fbm::<SuperSimplex>::new(2);
-<<<<<<< HEAD
-    let noise_func = noise_func.set_octaves(vec![1.0, 1.0, 0.0, 0.0]);
-=======
     let noise_func = Box::leak(Box::new(noise_func.set_octaves(vec![1.0, 1.0, 1.0, 1.0]).set_persistence(0.75)));
->>>>>>> dffbe44a
     biome_registry
         .push_object(BiomeDefinition {
             name: HILLS_BIOME_NAME,
